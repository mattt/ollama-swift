--- conflicted
+++ resolved
@@ -38,8 +38,9 @@
         #expect(response.promptEvalCount ?? 0 > 0)
     }
     
+    @Test
     func testGenerateStream() async throws {
-        let response = ollama.generateStream(
+        let response = await ollama.generateStream(
             model: "llama3.2",
             prompt: "[System]: You are a helpful AI assistant. \n [User]: Write a haiku about llamas."
         )
@@ -49,7 +50,7 @@
             collect.append(res.response)
         }
 
-        XCTAssertFalse(collect.isEmpty)
+        #expect(!collect.isEmpty)
     }
 
     @Test
@@ -65,14 +66,14 @@
         #expect(!response.message.content.isEmpty)
     }
 
-<<<<<<< HEAD
+    @Test
     func testChatStream() async throws {
         let messages: [Chat.Message] = [
             .system("You are a helpful AI assistant."),
             .user("Write a haiku about llamas."),
         ]
 
-        let response = try ollama.chatStream(
+        let response = try await ollama.chatStream(
             model: "llama3.2",
             messages: messages)
         
@@ -81,12 +82,10 @@
             collect.append(res.message.content)
         }
 
-        XCTAssertFalse(collect.isEmpty)
-    }
-
-=======
-    @Test
->>>>>>> 5b2fe035
+        #expect(!collect.isEmpty)
+    }
+
+    @Test
     func testEmbed() async throws {
         let input = "This is a test sentence for embedding."
         let response = try await ollama.embed(model: "llama3.2", input: input)
@@ -152,8 +151,7 @@
             let response = try await ollama.generate(
                 model: "llama3.2",
                 prompt: "List 3 colors and their hex codes.",
-                format: "json",
-                stream: false
+                format: "json"
             )
 
             #expect(!response.response.isEmpty)
@@ -187,8 +185,7 @@
             let response = try await ollama.generate(
                 model: "llama3.2",
                 prompt: "List 3 colors and their hex codes.",
-                format: schema,
-                stream: false
+                format: schema
             )
 
             #expect(!response.response.isEmpty)
