import Foundation

#if canImport(FoundationNetworking)
    import FoundationNetworking
#endif

/// An Ollama HTTP API client.
///
/// This client provides methods to interact with the Ollama API,
/// allowing you to generate text, chat, create embeddings, and manage models.
///
/// - SeeAlso: [Ollama API Documentation](https://github.com/ollama/ollama/blob/main/docs/api.md)
open class Client {
    /// The default host URL for the Ollama API.
    public static let defaultHost = URL(string: "http://localhost:11434")!

    /// A default client instance using the default host.
    public static let `default` = Client(host: Client.defaultHost)

    /// The host URL for requests made by the client.
    public let host: URL

    /// The value for the `User-Agent` header sent in requests, if any.
    public let userAgent: String?

    /// The underlying client session.
    internal(set) public var session: URLSession
	
	/// A list of tools to include in all chat requests automatically.
	public var tools: [Chat.Tool] = []

    /// Creates a client with the specified session, host, and user agent.
    ///
    /// - Parameters:
    ///   - session: The underlying client session. Defaults to `URLSession(configuration: .default)`.
    ///   - host: The host URL to use for requests.
    ///   - userAgent: The value for the `User-Agent` header sent in requests, if any. Defaults to `nil`.
    public init(
        session: URLSession = URLSession(configuration: .default),
        host: URL,
        userAgent: String? = nil
    ) {
        var host = host
        if !host.path.hasSuffix("/") {
            host = host.appendingPathComponent("")
        }

        self.host = host
        self.userAgent = userAgent
        self.session = session
    }

    /// Represents errors that can occur during API operations.
    public enum Error: Swift.Error, CustomStringConvertible {
        /// An error encountered while constructing the request.
        case requestError(String)

        /// An error returned by the Ollama HTTP API.
        case responseError(response: HTTPURLResponse, detail: String)

        /// An error encountered while decoding the response.
        case decodingError(response: HTTPURLResponse, detail: String)

        /// An unexpected error.
        case unexpectedError(String)

        // MARK: CustomStringConvertible

        public var description: String {
            switch self {
            case .requestError(let detail):
                return "Request error: \(detail)"
            case .responseError(let response, let detail):
                return "Response error (Status \(response.statusCode)): \(detail)"
            case .decodingError(let response, let detail):
                return "Decoding error (Status \(response.statusCode)): \(detail)"
            case .unexpectedError(let detail):
                return "Unexpected error: \(detail)"
            }
        }
    }

    private struct ErrorResponse: Decodable {
        let error: String
    }

    enum Method: String, Hashable {
        case get = "GET"
        case post = "POST"
        case delete = "DELETE"
    }

    func fetch<T: Decodable>(
        _ method: Method,
        _ path: String,
        params: [String: Value]? = nil
    )
        async throws -> T
    {
        var urlComponents = URLComponents(url: host, resolvingAgainstBaseURL: true)
        urlComponents?.path = path

        var httpBody: Data? = nil
        switch method {
        case .get:
            if let params {
                var queryItems: [URLQueryItem] = []
                for (key, value) in params {
                    queryItems.append(URLQueryItem(name: key, value: value.description))
                }
                urlComponents?.queryItems = queryItems
            }
        case .post, .delete:
            if let params {
                let encoder = JSONEncoder()
                httpBody = try encoder.encode(params)
            }
        }

        guard let url = urlComponents?.url else {
            throw Error.requestError(
                #"Unable to construct URL with host "\#(host)" and path "\#(path)""#)
        }
        var request: URLRequest = URLRequest(url: url)
        request.httpMethod = method.rawValue

        request.addValue("application/json", forHTTPHeaderField: "Accept")
        if let userAgent {
            request.addValue(userAgent, forHTTPHeaderField: "User-Agent")
        }

        if let httpBody {
            request.httpBody = httpBody
            request.addValue("application/json", forHTTPHeaderField: "Content-Type")
        }

        let (data, response) = try await session.data(for: request)

        guard let httpResponse = response as? HTTPURLResponse else {
            throw Error.unexpectedError("Response is not HTTPURLResponse")
        }

        switch httpResponse.statusCode {
        case 200..<300:
            if T.self == Bool.self {
                // If T is Bool, we return true for successful response
                return true as! T
            } else if data.isEmpty {
                throw Error.responseError(response: httpResponse, detail: "Empty response body")
            } else {
                let decoder = JSONDecoder()
                decoder.dateDecodingStrategy = .iso8601WithFractionalSeconds

                do {
                    return try decoder.decode(T.self, from: data)
                } catch {
                    throw Error.decodingError(
                        response: httpResponse,
                        detail: "Error decoding response: \(error.localizedDescription)"
                    )
                }
            }
        default:
            if T.self == Bool.self {
                // If T is Bool, we return false for unsuccessful response
                return false as! T
            }

            if let errorDetail = try? JSONDecoder().decode(ErrorResponse.self, from: data) {
                throw Error.responseError(response: httpResponse, detail: errorDetail.error)
            }

            if let string = String(data: data, encoding: .utf8) {
                throw Error.responseError(response: httpResponse, detail: string)
            }

            throw Error.responseError(response: httpResponse, detail: "Invalid response")
        }
    }
}

// MARK: - Generate

extension Client {
    public struct GenerateResponse: Hashable, Decodable {
        public let model: Model.ID
        public let createdAt: Date
        public let response: String
        public let done: Bool
        public let context: [Int]?
        public let totalDuration: TimeInterval?
        public let loadDuration: TimeInterval?
        public let promptEvalCount: Int?
        public let promptEvalDuration: TimeInterval?
        public let evalCount: Int?
        public let evalDuration: TimeInterval?

        enum CodingKeys: String, CodingKey {
            case model
            case createdAt = "created_at"
            case response
            case done
            case context
            case totalDuration = "total_duration"
            case loadDuration = "load_duration"
            case promptEvalCount = "prompt_eval_count"
            case promptEvalDuration = "prompt_eval_duration"
            case evalCount = "eval_count"
            case evalDuration = "eval_duration"
        }
    }

    /// Generates a response for a given prompt with a provided model.
    ///
    /// - Parameters:
    ///   - model: The name of the model to use for generation.
    ///   - prompt: The prompt to generate a response for.
    ///   - images: Optional list of base64-encoded images (for multimodal models).
    ///   - format: The format to return a response in. Currently, the only accepted value is "json".
    ///   - options: Additional model parameters as specified in the Modelfile documentation.
    ///   - system: System message to override what is defined in the Modelfile.
    ///   - template: The prompt template to use (overrides what is defined in the Modelfile).
    ///   - context: The context parameter returned from a previous request to keep a short conversational memory.
    ///   - stream: If false, the response will be returned as a single response object, rather than a stream of objects.
    ///   - raw: If true, no formatting will be applied to the prompt.
    /// - Returns: A `GenerateResponse` containing the generated text and additional information.
    /// - Throws: An error if the request fails or the response cannot be decoded.
    public func generate(
        model: Model.ID,
        prompt: String,
        images: [Data]? = nil,
        format: String? = nil,
        options: [String: Value]? = nil,
        system: String? = nil,
        template: String? = nil,
        context: [Int]? = nil,
        stream: Bool = true,
        raw: Bool = false
    )
        async throws -> GenerateResponse
    {
        var params: [String: Value] = [
            "model": .string(model.rawValue),
            "prompt": .string(prompt),
            "stream": .bool(stream),
            "raw": .bool(raw),
        ]

        if let images = images {
            params["images"] = .array(images.map { .string($0.base64EncodedString()) })
        }
        if let format = format {
            params["format"] = .string(format)
        }
        if let options = options {
            params["options"] = .object(options)
        }
        if let system = system {
            params["system"] = .string(system)
        }
        if let template = template {
            params["template"] = .string(template)
        }
        if let context = context {
            params["context"] = .array(context.map { .double(Double($0)) })
        }

        return try await fetch(.post, "/api/generate", params: params)
    }
}

// MARK: - Chat

extension Client {
    
    /// The chat response from the API to a chat request
    public struct ChatResponse: Hashable, Decodable {
        public let model: Model.ID
        public let createdAt: Date
        public let message: Chat.Message
        public let done: Bool

        public let totalDuration: TimeInterval?
        public let loadDuration: TimeInterval?
        public let promptEvalCount: Int?
        public let promptEvalDuration: TimeInterval?
        public let evalCount: Int?
        public let evalDuration: TimeInterval?

        private enum CodingKeys: String, CodingKey {
            case model
            case createdAt = "created_at"
            case message
            case done
            case totalDuration = "total_duration"
            case loadDuration = "load_duration"
            case promptEvalCount = "prompt_eval_count"
            case promptEvalDuration = "prompt_eval_duration"
            case evalCount = "eval_count"
            case evalDuration = "eval_duration"
        }
    }
    
    /// An async closure which allows you to approve or disallow a tool call. Accepts a `ToolCall` and the `Chat.Tool` which will be run.
    public typealias ToolCallApproval = (Chat.Message.ToolCall, Chat.Tool) async -> Bool

    /// Generates the next message in a chat with a provided model.
    ///
    /// - Parameters:
    ///   - model: The name of the model to use for the chat.
    ///   - messages: The messages of the chat, used to keep a chat memory.
    ///   - options: Additional model parameters as specified in the Modelfile documentation.
    ///   - tools: Override the list of tools to include in this chat.
<<<<<<< HEAD
=======
    ///   - toolApproval: Handle approving or rejecting each tool call. Default is to auto run all tools. If `nil`  the message from Ollama will be directly returned to you to process on your own without running any tools.
>>>>>>> 3a93b7a4
    ///   - template: The prompt template to use (overrides what is defined in the Modelfile).
    /// - Returns: A tuple of, the array of previous chat messages this response is replying to, and a `ChatResponse` containing the generated message and additional information.
    /// - Throws: An error if the request fails or the response cannot be decoded.
    public func chat(
        model: Model.ID,
        messages: [Chat.Message],
        options: [String: Value]? = nil,
<<<<<<< HEAD
        tools: [Chat.ToolDefinition]? = nil,
=======
        tools: [Chat.Tool]? = nil,
        toolApproval: ToolCallApproval? = { _, _ in return true },
>>>>>>> 3a93b7a4
        template: String? = nil
    )
        async throws -> ([Chat.Message], ChatResponse)
    {
        let toolDefinitions: [Chat.ToolDefinition] = tools ?? self.tools.map({ $0.definition })
        
        var params: [String: Value] = [
            "model": .string(model.rawValue),
            "messages": try Value(messages),
            "stream": false,
        ]
        
        if let options {
            params["options"] = .object(options)
        }
        
        if let template {
            params["template"] = .string(template)
        }
        
<<<<<<< HEAD
        if toolDefinitions.count > 0 {
            params["tools"] = try Value(toolDefinitions)
        }
        
        return try await fetch(.post, "/api/chat", params: params)
        
    }
    
    /// Generates the next message in a chat with a provided model.
    ///
    /// - Parameters:
    ///   - model: The name of the model to use for the chat.
    ///   - messages: The messages of the chat, used to keep a chat memory.
    ///   - options: Additional model parameters as specified in the Modelfile documentation.
    ///   - tools: Override the list of tools to include in this chat.
    ///   - template: The prompt template to use (overrides what is defined in the Modelfile).
    /// - Returns: A `ChatResponse` containing the generated message and additional information.
    /// - Throws: An error if the request fails or the response cannot be decoded.
    public func autoRunChat(
        model: Model.ID,
        messages: [Chat.Message],
        options: [String: Value]? = nil,
        tools: [Chat.ToolDefinition]? = nil,
        template: String? = nil
    )
    async throws -> ([Chat.Message], ChatResponse)
    {
        let response: ChatResponse = try await chat(
            model: model,
            messages: messages,
            options: options,
            tools: tools,
            template: template
        )
        
        // n.b. Processes tool calls serially (without concurrency)
        // TODO: Include a client configuration `ToolStrategy` and allow for other strategies
        // - Serial
        // - Interrupt
        // - Concurrent (ordered)
        if let toolCalls = response.message.tool_calls
        {
            let (_, replyMessage) = try await self.processToolCalls(toolCalls)

=======
        if let tools, tools.count > 0 {
            params["tools"] = try Value(tools.map({ $0.definition }))
        }
        
        let response: ChatResponse = try await fetch(.post, "/api/chat", params: params)
        
        if let toolCalls = response.message.tool_calls,
           let tools = tools,
           let toolApproval = toolApproval
        {
            let (_, replyMessage) = try await self.processToolCalls(toolCalls, tools: tools, toolCallApproval: toolApproval)
            
>>>>>>> 3a93b7a4
            var newMessages: [Chat.Message] = messages
            newMessages.append(response.message)
            newMessages.append(replyMessage)
            
<<<<<<< HEAD
            let response: ChatResponse = try await chat(
=======
            return try await chat(
>>>>>>> 3a93b7a4
                model: model,
                messages: newMessages,
                options: options,
                tools: tools,
                template: template
            )
<<<<<<< HEAD
            
            return (newMessages, response)
=======
>>>>>>> 3a93b7a4
        }
        else {
            return (messages, response)
        }
<<<<<<< HEAD
=======
        
>>>>>>> 3a93b7a4
    }
    
    /// Used to return the function call results back to the LLM
    public struct ToolCallResult: Encodable {
        /// The name of the function called
        let function: String
        /// The result of calling the function
        let result: Value
    }
    
    /// Processes the tool calls, runs the tools, and records the results.
    /// - Parameters:
    ///   - toolCalls: The tool calls to process
<<<<<<< HEAD
    ///   - tools: Override the list of tools to be used processing this request, defaults to using `self.tools`.
    /// - Returns: The results of each tool call and a formatted Chat.Message to use to reply to the assistant.
    public func processToolCalls(_ toolCalls: [Chat.Message.ToolCall], tools: [Chat.Tool]? = nil) async throws -> ([ToolCallResult], Chat.Message) {
        let tools: [Chat.Tool] = tools ?? self.tools
        
        var responses: [ToolCallResult] = []
        for toolCall in toolCalls {
            if let matchingTool = tools.first(where: { $0.definition.function.name == toolCall.function.name })
            {
                responses.append(ToolCallResult(
                    function: matchingTool.definition.function.name,
                    result: try await matchingTool.action(toolCall.function.arguments)
                ))
            }
        }

=======
    ///   - tools: The list of tools to be used processing this request
    ///   - toolCallApproval: Optional async closure which allows you to approve or disallow each desired function call, defaults to allowing all function calls.
    /// - Returns: The results of each tool call and a formatted Chat.Message to use to reply to the assistant.
    public func processToolCalls(_ toolCalls: [Chat.Message.ToolCall], tools: [Chat.Tool], toolCallApproval: ToolCallApproval? = nil) async throws -> ([ToolCallResult], Chat.Message) {
        var responses: [ToolCallResult] = []
        
        guard tools.count > 0 else { return (responses, Chat.Message.tool("")) }
        
        for toolCall in toolCalls {
            if let matchingTool = tools.first(where: { $0.definition.function.name == toolCall.function.name })
            {
                let toolApproved = (await toolCallApproval?(toolCall, matchingTool)) ?? true
                
                responses.append(ToolCallResult(
                    function: matchingTool.definition.function.name,
                    result: toolApproved ? try await matchingTool.action(toolCall.function.arguments) : Value.null
                ))
            }
        }
        
>>>>>>> 3a93b7a4
        let encoder = JSONEncoder()
        encoder.outputFormatting = [ .sortedKeys ]
        
        let data = try encoder.encode(responses)
        let replyString = String(decoding: data, as: UTF8.self)
        
        return (responses, Chat.Message.tool(replyString))
    }
}

// MARK: - Embeddings

extension Client {
    public struct EmbedResponse: Decodable {
        public let model: Model.ID
        public let embeddings: Embeddings
        public let totalDuration: TimeInterval
        public let loadDuration: TimeInterval
        public let promptEvalCount: Int

        enum CodingKeys: String, CodingKey {
            case model
            case embeddings
            case totalDuration = "total_duration"
            case loadDuration = "load_duration"
            case promptEvalCount = "prompt_eval_count"
        }
    }

    /// Generates embeddings from a model for the given input.
    ///
    /// - Parameters:
    ///   - model: The name of the model to use for generating embeddings.
    ///   - input: The text to generate embeddings for.
    ///   - truncate: If true, truncates the end of each input to fit within context length. Returns error if false and context length is exceeded.
    ///   - options: Additional model parameters as specified in the Modelfile documentation.
    /// - Returns: An `EmbedResponse` containing the generated embeddings and additional information.
    /// - Throws: An error if the request fails or the response cannot be decoded.
    public func embed(
        model: Model.ID,
        input: String,
        truncate: Bool = true,
        options: [String: Value]? = nil
    )
        async throws -> EmbedResponse
    {
        var params: [String: Value] = [
            "model": .string(model.rawValue),
            "input": .string(input),
            "truncate": .bool(truncate),
        ]

        if let options = options {
            params["options"] = .object(options)
        }

        return try await fetch(.post, "/api/embed", params: params)
    }
}

// MARK: - List Models

extension Client {
    public struct ListModelsResponse: Decodable {
        public struct Model: Decodable {
            public let name: String
            public let modifiedAt: String
            public let size: Int64
            public let digest: String
            public let details: Ollama.Model.Details

            private enum CodingKeys: String, CodingKey {
                case name
                case modifiedAt = "modified_at"
                case size
                case digest
                case details
            }
        }

        public let models: [Model]
    }

    /// Lists models that are available locally.
    ///
    /// - Returns: A `ListModelsResponse` containing information about available models.
    /// - Throws: An error if the request fails or the response cannot be decoded.
    public func listModels() async throws -> ListModelsResponse {
        return try await fetch(.get, "/api/tags")
    }
}

// MARK: - List Running Models

extension Client {
    public struct ListRunningModelsResponse: Decodable {
        public struct Model: Decodable {
            public let name: String
            public let model: String
            public let size: Int64
            public let digest: String
            public let details: Ollama.Model.Details
            public let expiresAt: String
            public let sizeVRAM: Int64

            private enum CodingKeys: String, CodingKey {
                case name
                case model
                case size
                case digest
                case details
                case expiresAt = "expires_at"
                case sizeVRAM = "size_vram"
            }
        }

        public let models: [Model]
    }

    /// Lists models that are currently loaded into memory.
    ///
    /// - Returns: A `ListRunningModelsResponse` containing information about running models.
    /// - Throws: An error if the request fails or the response cannot be decoded.
    public func listRunningModels() async throws -> ListRunningModelsResponse {
        return try await fetch(.get, "/api/ps")
    }
}

// MARK: - Create Model

extension Client {
    /// Creates a model from a Modelfile.
    ///
    /// - Parameters:
    ///   - name: The name of the model to create.
    ///   - modelfile: The contents of the Modelfile.
    ///   - path: The path to the Modelfile.
    /// - Returns: `true` if the model was successfully created, otherwise `false`.
    /// - Throws: An error if the request fails.
    public func createModel(
        name: Model.ID,
        modelfile: String? = nil,
        path: String? = nil
    )
        async throws -> Bool
    {
        var params: [String: Value] = ["name": .string(name.rawValue)]
        if let modelfile = modelfile {
            params["modelfile"] = .string(modelfile)
        }
        if let path = path {
            params["path"] = .string(path)
        }
        return try await fetch(.post, "/api/create", params: params)
    }
}

// MARK: - Copy Model

extension Client {
    /// Copies a model.
    ///
    /// - Parameters:
    ///   - source: The name of the source model.
    ///   - destination: The name of the destination model.
    /// - Returns: `true` if the model was successfully copied, otherwise `false`.
    /// - Throws: An error if the request fails.
    public func copyModel(source: String, destination: String) async throws -> Bool {
        let params: [String: Value] = [
            "source": .string(source),
            "destination": .string(destination),
        ]
        return try await fetch(.post, "/api/copy", params: params)
    }
}

// MARK: - Delete Model

extension Client {
    /// Deletes a model and its data.
    ///
    /// - Parameter id: The name of the model to delete.
    /// - Returns: `true` if the model was successfully deleted, otherwise `false`.
    /// - Throws: An error if the operation fails.
    public func deleteModel(_ id: Model.ID) async throws -> Bool {
        return try await fetch(.delete, "/api/delete", params: ["name": .string(id.rawValue)])
    }
}

// MARK: - Pull Model

extension Client {
    /// Downloads a model from the Ollama library.
    ///
    /// - Parameters:
    ///   - id: The name of the model to pull.
    ///   - insecure: If true, allows insecure connections to the library. Only use this if you are pulling from your own library during development.
    /// - Returns: `true` if the model was successfully pulled, otherwise `false`.
    /// - Throws: An error if the operation fails.
    ///
    /// - Note: Cancelled pulls are resumed from where they left off, and multiple calls will share the same download progress.
    public func pullModel(
        _ id: Model.ID,
        insecure: Bool = false
    )
        async throws -> Bool
    {
        let params: [String: Value] = [
            "name": .string(id.rawValue),
            "insecure": .bool(insecure),
            "stream": false,
        ]
        return try await fetch(.post, "/api/pull", params: params)
    }
}

// MARK: - Push Model

extension Client {
    /// Uploads a model to a model library.
    ///
    /// - Parameters:
    ///   - id: The name of the model to push in the form of "namespace/model:tag".
    ///   - insecure: If true, allows insecure connections to the library. Only use this if you are pushing to your library during development.
    /// - Returns: `true` if the model was successfully pushed, otherwise `false`.
    /// - Throws: An error if the operation fails.
    ///
    /// - Note: Requires registering for ollama.ai and adding a public key first.
    public func pushModel(
        _ id: Model.ID,
        insecure: Bool = false
    )
        async throws -> Bool
    {
        let params: [String: Value] = [
            "name": .string(id.rawValue),
            "insecure": .bool(insecure),
            "stream": false,
        ]
        return try await fetch(.post, "/api/push", params: params)
    }
}

// MARK: - Show Model

extension Client {
    /// A response containing information about a model.
    public struct ShowModelResponse: Decodable {
        /// The contents of the Modelfile for the model.
        public let modelfile: String

        /// The model parameters.
        public let parameters: String

        /// The prompt template used by the model.
        public let template: String

        /// Detailed information about the model.
        public let details: Model.Details

        /// Additional model information.
        public let info: [String: Value]

        private enum CodingKeys: String, CodingKey {
            case modelfile
            case parameters
            case template
            case details
            case info = "model_info"
        }
    }

    /// Shows information about a model.
    ///
    /// - Parameter id: The identifier of the model to show information for.
    /// - Returns: A `ShowModelResponse` containing details about the model.
    /// - Throws: An error if the request fails or the response cannot be decoded.
    public func showModel(_ id: Model.ID) async throws -> ShowModelResponse {
        let params: [String: Value] = [
            "name": .string(id.rawValue)
        ]

        return try await fetch(.post, "/api/show", params: params)
    }
}<|MERGE_RESOLUTION|>--- conflicted
+++ resolved
@@ -25,9 +25,6 @@
 
     /// The underlying client session.
     internal(set) public var session: URLSession
-	
-	/// A list of tools to include in all chat requests automatically.
-	public var tools: [Chat.Tool] = []
 
     /// Creates a client with the specified session, host, and user agent.
     ///
@@ -311,10 +308,7 @@
     ///   - messages: The messages of the chat, used to keep a chat memory.
     ///   - options: Additional model parameters as specified in the Modelfile documentation.
     ///   - tools: Override the list of tools to include in this chat.
-<<<<<<< HEAD
-=======
     ///   - toolApproval: Handle approving or rejecting each tool call. Default is to auto run all tools. If `nil`  the message from Ollama will be directly returned to you to process on your own without running any tools.
->>>>>>> 3a93b7a4
     ///   - template: The prompt template to use (overrides what is defined in the Modelfile).
     /// - Returns: A tuple of, the array of previous chat messages this response is replying to, and a `ChatResponse` containing the generated message and additional information.
     /// - Throws: An error if the request fails or the response cannot be decoded.
@@ -322,18 +316,12 @@
         model: Model.ID,
         messages: [Chat.Message],
         options: [String: Value]? = nil,
-<<<<<<< HEAD
-        tools: [Chat.ToolDefinition]? = nil,
-=======
         tools: [Chat.Tool]? = nil,
         toolApproval: ToolCallApproval? = { _, _ in return true },
->>>>>>> 3a93b7a4
         template: String? = nil
     )
         async throws -> ([Chat.Message], ChatResponse)
     {
-        let toolDefinitions: [Chat.ToolDefinition] = tools ?? self.tools.map({ $0.definition })
-        
         var params: [String: Value] = [
             "model": .string(model.rawValue),
             "messages": try Value(messages),
@@ -348,52 +336,6 @@
             params["template"] = .string(template)
         }
         
-<<<<<<< HEAD
-        if toolDefinitions.count > 0 {
-            params["tools"] = try Value(toolDefinitions)
-        }
-        
-        return try await fetch(.post, "/api/chat", params: params)
-        
-    }
-    
-    /// Generates the next message in a chat with a provided model.
-    ///
-    /// - Parameters:
-    ///   - model: The name of the model to use for the chat.
-    ///   - messages: The messages of the chat, used to keep a chat memory.
-    ///   - options: Additional model parameters as specified in the Modelfile documentation.
-    ///   - tools: Override the list of tools to include in this chat.
-    ///   - template: The prompt template to use (overrides what is defined in the Modelfile).
-    /// - Returns: A `ChatResponse` containing the generated message and additional information.
-    /// - Throws: An error if the request fails or the response cannot be decoded.
-    public func autoRunChat(
-        model: Model.ID,
-        messages: [Chat.Message],
-        options: [String: Value]? = nil,
-        tools: [Chat.ToolDefinition]? = nil,
-        template: String? = nil
-    )
-    async throws -> ([Chat.Message], ChatResponse)
-    {
-        let response: ChatResponse = try await chat(
-            model: model,
-            messages: messages,
-            options: options,
-            tools: tools,
-            template: template
-        )
-        
-        // n.b. Processes tool calls serially (without concurrency)
-        // TODO: Include a client configuration `ToolStrategy` and allow for other strategies
-        // - Serial
-        // - Interrupt
-        // - Concurrent (ordered)
-        if let toolCalls = response.message.tool_calls
-        {
-            let (_, replyMessage) = try await self.processToolCalls(toolCalls)
-
-=======
         if let tools, tools.count > 0 {
             params["tools"] = try Value(tools.map({ $0.definition }))
         }
@@ -406,35 +348,22 @@
         {
             let (_, replyMessage) = try await self.processToolCalls(toolCalls, tools: tools, toolCallApproval: toolApproval)
             
->>>>>>> 3a93b7a4
             var newMessages: [Chat.Message] = messages
             newMessages.append(response.message)
             newMessages.append(replyMessage)
             
-<<<<<<< HEAD
-            let response: ChatResponse = try await chat(
-=======
             return try await chat(
->>>>>>> 3a93b7a4
                 model: model,
                 messages: newMessages,
                 options: options,
                 tools: tools,
                 template: template
             )
-<<<<<<< HEAD
-            
-            return (newMessages, response)
-=======
->>>>>>> 3a93b7a4
         }
         else {
             return (messages, response)
         }
-<<<<<<< HEAD
-=======
-        
->>>>>>> 3a93b7a4
+        
     }
     
     /// Used to return the function call results back to the LLM
@@ -448,24 +377,6 @@
     /// Processes the tool calls, runs the tools, and records the results.
     /// - Parameters:
     ///   - toolCalls: The tool calls to process
-<<<<<<< HEAD
-    ///   - tools: Override the list of tools to be used processing this request, defaults to using `self.tools`.
-    /// - Returns: The results of each tool call and a formatted Chat.Message to use to reply to the assistant.
-    public func processToolCalls(_ toolCalls: [Chat.Message.ToolCall], tools: [Chat.Tool]? = nil) async throws -> ([ToolCallResult], Chat.Message) {
-        let tools: [Chat.Tool] = tools ?? self.tools
-        
-        var responses: [ToolCallResult] = []
-        for toolCall in toolCalls {
-            if let matchingTool = tools.first(where: { $0.definition.function.name == toolCall.function.name })
-            {
-                responses.append(ToolCallResult(
-                    function: matchingTool.definition.function.name,
-                    result: try await matchingTool.action(toolCall.function.arguments)
-                ))
-            }
-        }
-
-=======
     ///   - tools: The list of tools to be used processing this request
     ///   - toolCallApproval: Optional async closure which allows you to approve or disallow each desired function call, defaults to allowing all function calls.
     /// - Returns: The results of each tool call and a formatted Chat.Message to use to reply to the assistant.
@@ -486,7 +397,6 @@
             }
         }
         
->>>>>>> 3a93b7a4
         let encoder = JSONEncoder()
         encoder.outputFormatting = [ .sortedKeys ]
         
@@ -736,19 +646,19 @@
     /// A response containing information about a model.
     public struct ShowModelResponse: Decodable {
         /// The contents of the Modelfile for the model.
-        public let modelfile: String
+        let modelfile: String
 
         /// The model parameters.
-        public let parameters: String
+        let parameters: String
 
         /// The prompt template used by the model.
-        public let template: String
+        let template: String
 
         /// Detailed information about the model.
-        public let details: Model.Details
+        let details: Model.Details
 
         /// Additional model information.
-        public let info: [String: Value]
+        let info: [String: Value]
 
         private enum CodingKeys: String, CodingKey {
             case modelfile
