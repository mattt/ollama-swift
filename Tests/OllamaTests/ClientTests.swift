--- conflicted
+++ resolved
@@ -1,6 +1,6 @@
 import XCTest
 
-import Ollama
+@testable import Ollama
 
 final class ClientTests: XCTestCase {
     let ollama = Ollama.Client.default
@@ -43,11 +43,7 @@
     }
     
     func testChatToolCompletion() async throws {
-<<<<<<< HEAD
-        ollama.tools = [
-=======
         let tools = [
->>>>>>> 3a93b7a4
             Chat.Tool(
                 name: "add",
                 description: "A function that adds two numbers",
@@ -72,29 +68,15 @@
             .user("What is 23 + 58 ?"),
         ]
         
-<<<<<<< HEAD
-        let response = try await ollama.chat(
-            model: "llama3.2",
-            messages: messages)
-=======
         let (_, response) = try await ollama.chat(
             model: "llama3.2",
             messages: messages,
             tools: tools,
             toolApproval: nil)
->>>>>>> 3a93b7a4
         
         XCTAssertNotNil(response.message.tool_calls)
         XCTAssertTrue(response.message.content.isEmpty)
         
-<<<<<<< HEAD
-        let toolCalls = response.message.tool_calls!
-        let replyMessage = try await ollama.processToolCalls(toolCalls)
-        
-        messages.append(replyMessage.1)
-        
-        let secondResponse = try await ollama.chat(
-=======
         // - Manually process tool call
         
         let toolCalls = response.message.tool_calls!
@@ -103,7 +85,6 @@
         messages.append(replyMessage.1)
         
         let (_, secondResponse) = try await ollama.chat(
->>>>>>> 3a93b7a4
             model: "llama3.2",
             messages: messages
         )
@@ -112,10 +93,6 @@
         XCTAssertTrue(secondResponse.message.content.contains("81"))
     }
     
-<<<<<<< HEAD
-    func testChatToolAutoCompletion() async throws {
-        ollama.tools = [
-=======
     func testChatToolDeniedCompletion() async throws {
         let tools = [
             Chat.Tool(
@@ -183,7 +160,6 @@
     
     func testChatToolAutoCompletion() async throws {
         let tools = [
->>>>>>> 3a93b7a4
             Chat.Tool(
                 name: "add",
                 description: "A function that adds two numbers",
@@ -208,17 +184,10 @@
             .user("What is 23 + 58 ?"),
         ]
         
-<<<<<<< HEAD
-        let (chatMessages, response) = try await ollama.autoRunChat(
-            model: "llama3.2",
-            messages: messages
-        )
-=======
         let (chatMessages, response) = try await ollama.chat(
             model: "llama3.2",
             messages: messages,
             tools: tools)
->>>>>>> 3a93b7a4
         
         XCTAssertTrue(chatMessages.count == 4)
         
@@ -232,11 +201,7 @@
     }
     
     func testChatMultiToolAutoCompletion() async throws {
-<<<<<<< HEAD
-        ollama.tools = [
-=======
         let tools = [
->>>>>>> 3a93b7a4
             Chat.Tool(
                 name: "add",
                 description: "A function that adds two numbers",
@@ -280,17 +245,10 @@
             .user("What the answer to these questions: What is (23 + 58)? And what is (497 / 71) ?"),
         ]
         
-<<<<<<< HEAD
-        let (chatMessages, response) = try await ollama.autoRunChat(
-            model: "llama3.2",
-            messages: messages
-        )
-=======
         let (chatMessages, response) = try await ollama.chat(
             model: "llama3.2",
             messages: messages,
             tools: tools)
->>>>>>> 3a93b7a4
         
         XCTAssertTrue(chatMessages.count > messages.count)
         XCTAssertTrue(chatMessages.last?.role == .tool)
